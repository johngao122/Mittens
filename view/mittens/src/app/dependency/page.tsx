<<<<<<< HEAD
import { DependencyNetwork } from "@/components/chart-blocks";

export default function DependencyPage() {
  return (
    <div className="container mx-auto p-6">
      <DependencyNetwork />
=======
'use client';

import Container from "@/components/container";
import dynamic from 'next/dynamic';

// Import D3Network with no SSR to prevent hydration issues
const DependencyNetwork = dynamic(
  () => import("@/components/chart-blocks").then(mod => ({ default: mod.DependencyNetwork })),
  { 
    ssr: false,
    loading: () => <div className="h-96 w-full bg-slate-800 rounded-lg animate-pulse"></div>
  }
);

export default function DependencyPage() {
  return (
    <div>
      <Container className="py-8">
        <DependencyNetwork />
      </Container>
>>>>>>> 4d6b353e
    </div>
  );
}<|MERGE_RESOLUTION|>--- conflicted
+++ resolved
@@ -1,11 +1,3 @@
-<<<<<<< HEAD
-import { DependencyNetwork } from "@/components/chart-blocks";
-
-export default function DependencyPage() {
-  return (
-    <div className="container mx-auto p-6">
-      <DependencyNetwork />
-=======
 'use client';
 
 import Container from "@/components/container";
@@ -26,7 +18,6 @@
       <Container className="py-8">
         <DependencyNetwork />
       </Container>
->>>>>>> 4d6b353e
     </div>
   );
 }