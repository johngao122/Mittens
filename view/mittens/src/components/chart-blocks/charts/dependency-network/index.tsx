--- conflicted
+++ resolved
@@ -191,17 +191,12 @@
 
               {selectedNode.errorInfo.isPartOfCycle && (                
                 <div>
-<<<<<<< HEAD
                   <p className="text-sm text-gray-400">Suggested Fix</p>
                   <p className="text-purple-400 text-sm">{
                     networkData.errorContext.issueDetails
                                 .filter(issue => issue.type == "CIRCULAR_DEPENDENCY")
                                 .map(issue => issue.suggestedFix)}
                   </p>
-=======
-                  <p className="text-sm text-gray-600 dark:text-gray-400">Error Details</p>
-                  <p className="text-red-500 dark:text-red-400 text-sm">{selectedNode.errorInfo.errorTypes.join(", ")}</p>
->>>>>>> 008e857c
                 </div>
               )}
             </div>
