'use client';

import React, { useEffect, useRef, useState, useMemo } from 'react';
import { getD3NetworkData } from './chart-utils';
import D3Network from './d3-network';
import { D3Node } from '../../../../lib/knit-data-parser';

export default function DependencyNetwork() {
  const [selectedNode, setSelectedNode] = useState<D3Node | null>(null);
  const detailsRef = useRef<HTMLDivElement | null>(null);
  const [detailsHeight, setDetailsHeight] = useState<number | null>(null);

  const networkData = getD3NetworkData();

  const handleNodeClick = (node: D3Node) => {
    setSelectedNode(node);
  };

  // Keep the graph container height matched to the details panel when visible
  useEffect(() => {
    if (!detailsRef.current) {
      setDetailsHeight(null);
      return;
    }
    const el = detailsRef.current;
    const update = () => setDetailsHeight(Math.max(0, Math.floor(el.getBoundingClientRect().height)));
    update();
    const ro = new ResizeObserver(update);
    ro.observe(el);
    window.addEventListener('resize', update);
    return () => {
      ro.disconnect();
      window.removeEventListener('resize', update);
    };
  }, [selectedNode]);

  // Helper function to get status color for the inventory table
  const getStatusColor = (node: D3Node) => {
    if (node.errorInfo.isPartOfCycle) return 'text-purple-600 dark:text-purple-400 bg-purple-100 dark:bg-purple-400/20';
    if (node.errorInfo.hasErrors) {
      switch (node.errorInfo.errorSeverity) {
        case "ERROR": return 'text-red-600 dark:text-red-400 bg-red-100 dark:bg-red-400/20';
        case "WARNING": return 'text-yellow-600 dark:text-yellow-400 bg-yellow-100 dark:bg-yellow-400/20';
        default: return 'text-green-600 dark:text-green-400 bg-green-100 dark:bg-green-400/20';
      }
    }
    return 'text-green-600 dark:text-green-400 bg-green-100 dark:bg-green-400/20';
  };

  // Helper function to get status icon
  const getStatusIcon = (node: D3Node) => {
    if (node.errorInfo.isPartOfCycle) return '🔄';
    if (node.errorInfo.hasErrors) {
      switch (node.errorInfo.errorSeverity) {
        case "ERROR": return '✗';
        case "WARNING": return '⚠';
        default: return '✓';
      }
    }
    return '✓';
  };

  // Helper function to get status text
  const getStatusText = (node: D3Node) => {
    if (node.errorInfo.isPartOfCycle) return 'cycle';
    if (node.errorInfo.hasErrors) {
      switch (node.errorInfo.errorSeverity) {
        case "ERROR": return 'error';
        case "WARNING": return 'warning';
        default: return 'healthy';
      }
    }
    return 'healthy';
  };

  // Calculate connection count for each node
  const getConnectionCount = (nodeId: string) => {
    return networkData.links.filter(
      link => 
        (typeof link.source === 'string' ? link.source : link.source.id) === nodeId ||
        (typeof link.target === 'string' ? link.target : link.target.id) === nodeId
    ).length;
  };

  // Build provider→providee tree
  const providerTree = useMemo(() => {
    // Map nodeId → node
    const nodeMap = Object.fromEntries(networkData.nodes.map(n => [n.id, n]));
    // Map providerId → array of providee nodes
    const providesLinks = networkData.links.filter(l => l.type === "PROVIDES");
    const providerToProvidees: Record<string, D3Node[]> = {};
    providesLinks.forEach(link => {
      const providerId = typeof link.source === "string" ? link.source : link.source.id;
      const provideeId = typeof link.target === "string" ? link.target : link.target.id;
      if (!providerToProvidees[providerId]) providerToProvidees[providerId] = [];
      if (nodeMap[provideeId]) providerToProvidees[providerId].push(nodeMap[provideeId]);
    });
    // Find root nodes (nodes that are not providees)
    const provideeIds = new Set(providesLinks.map(l => (typeof l.target === "string" ? l.target : l.target.id)));
    const roots = networkData.nodes.filter(n => !provideeIds.has(n.id));
    return { nodeMap, providerToProvidees, roots };
  }, [networkData]);

  // Track expanded providers
  const [expanded, setExpanded] = useState<Record<string, boolean>>({});
  const toggleExpand = (id: string) => setExpanded(e => ({ ...e, [id]: !e[id] }));

  // Recursive render function for tree rows
  const renderTreeRows: any = (node: D3Node, depth = 0) => {
    const connectionCount = getConnectionCount(node.id);
    const statusIcon = getStatusIcon(node);
    const statusColor = getStatusColor(node);
    const statusText = getStatusText(node);
    const hasProvidees = providerTree.providerToProvidees[node.id]?.length > 0;
    return (
      <React.Fragment key={node.id}>
        <tr
          key={node.id}
          className={`border-b border-gray-100 dark:border-slate-600/50 hover:bg-gray-100 dark:hover:bg-slate-600/30 cursor-pointer transition-colors ${
            selectedNode?.id === node.id ? 'bg-gray-200 dark:bg-slate-600/50' : ''
          }`}
          onClick={() => setSelectedNode(node)}
        >
          <td className="py-3 px-2">
            <div className="flex items-center gap-2" style={{ marginLeft: depth * 18 }}>
              {hasProvidees && (
                <button
                  onClick={e => { e.stopPropagation(); toggleExpand(node.id); }}
                  className="mr-1 text-xs"
                  aria-label={expanded[node.id] ? "Collapse" : "Expand"}
                >
                  {expanded[node.id] ? "▼" : "▶"}
                </button>
              )}
              <span className="font-medium">{statusIcon}</span>
              <span className="text-gray-900 dark:text-white font-medium">{node.label}</span>
            </div>
          </td>
          <td className="py-3 px-2 text-gray-700 dark:text-gray-300">{node.packageName}</td>
          <td className="py-3 px-2">
            <span className={`px-2 py-1 rounded text-xs font-medium ${statusColor}`}>
              {statusText}
            </span>
          </td>
          <td className="py-3 px-2 text-gray-700 dark:text-gray-300">{node.metadata.dependencyCount}</td>
          <td className="py-3 px-2 text-gray-700 dark:text-gray-300">{node.metadata.providerCount}</td>
          <td className="py-3 px-2 text-gray-700 dark:text-gray-300">{connectionCount}</td>
        </tr>
        {hasProvidees && expanded[node.id] &&
          providerTree.providerToProvidees[node.id].map(child =>
            renderTreeRows(child, depth + 1)
          )
        }
      </React.Fragment>
    );
  };

  return (
    <div className="w-full">
      
      {/* Enhanced Summary Statistics */}
      <div className="mb-6 grid grid-cols-2 md:grid-cols-4 gap-4">
        <div className="bg-gradient-to-br from-blue-50 to-blue-100 dark:from-slate-800 dark:to-slate-700 border border-blue-200 dark:border-slate-600 rounded-xl p-6 text-center shadow-sm hover:shadow-md transition-all duration-200">
          <div className="text-3xl font-bold text-blue-600 dark:text-blue-400 mb-1">{networkData.nodes.length}</div>
          <div className="text-sm font-medium text-blue-700 dark:text-blue-300">Components</div>
          <div className="mt-1 text-xs text-blue-600/70 dark:text-blue-400/70">Total Nodes</div>
        </div>
        <div className="bg-gradient-to-br from-emerald-50 to-emerald-100 dark:from-slate-800 dark:to-slate-700 border border-emerald-200 dark:border-slate-600 rounded-xl p-6 text-center shadow-sm hover:shadow-md transition-all duration-200">
          <div className="text-3xl font-bold text-emerald-600 dark:text-emerald-400 mb-1">{networkData.links.length}</div>
          <div className="text-sm font-medium text-emerald-700 dark:text-emerald-300">Dependencies</div>
          <div className="mt-1 text-xs text-emerald-600/70 dark:text-emerald-400/70">Total Connections</div>
        </div>
        <div className="bg-gradient-to-br from-red-50 to-red-100 dark:from-slate-800 dark:to-slate-700 border border-red-200 dark:border-slate-600 rounded-xl p-6 text-center shadow-sm hover:shadow-md transition-all duration-200">
          <div className="text-3xl font-bold text-red-600 dark:text-red-400 mb-1">
            {networkData.nodes.filter(n => n.errorInfo.hasErrors && n.errorInfo.errorSeverity === 'ERROR').length}
          </div>
          <div className="text-sm font-medium text-red-700 dark:text-red-300">Errors</div>
          <div className="mt-1 text-xs text-red-600/70 dark:text-red-400/70">Critical Issues</div>
        </div>
        <div className="bg-gradient-to-br from-purple-50 to-purple-100 dark:from-slate-800 dark:to-slate-700 border border-purple-200 dark:border-slate-600 rounded-xl p-6 text-center shadow-sm hover:shadow-md transition-all duration-200">
          <div className="text-3xl font-bold text-purple-600 dark:text-purple-400 mb-1">
            {networkData.nodes.filter(n => n.errorInfo.isPartOfCycle).length}
          </div>
          <div className="text-sm font-medium text-purple-700 dark:text-purple-300">Cycles</div>
          <div className="mt-1 text-xs text-purple-600/70 dark:text-purple-400/70">Circular Dependencies</div>
        </div>
      </div>
      
      {/* Graph + Details side-by-side */}
      <div className="mb-6 flex flex-col lg:flex-row gap-4 items-stretch">
        <div
          className="flex-1 bg-gradient-to-br from-white to-gray-50 dark:from-slate-800 dark:to-slate-900 border border-gray-200 dark:border-slate-700 rounded-xl shadow-lg overflow-hidden"
          style={{ height: selectedNode && detailsHeight ? detailsHeight : 650, minHeight: 650 }}
        >
          <D3Network 
            data={networkData}
            width="100%"
            height="100%"
            onNodeClick={handleNodeClick}
            selectedNode={selectedNode}
          />
        </div>
        {selectedNode && (
          <div ref={detailsRef} className="lg:w-96 bg-gray-50 dark:bg-slate-700 border border-gray-200 dark:border-slate-600 rounded-lg p-4 self-start">
            <h4 className="text-lg font-semibold text-gray-900 dark:text-white mb-2">Selected Component Details</h4>
            <div className="grid grid-cols-1 gap-4">
              <div>
                <p className="text-sm text-gray-600 dark:text-gray-400">Component Name</p>
                <p className="text-gray-900 dark:text-white font-medium">{selectedNode.label}</p>
              </div>
              <div>
                <p className="text-sm text-gray-600 dark:text-gray-400">Package</p>
                <p className="text-gray-900 dark:text-white font-medium">{selectedNode.packageName}</p>
              </div>
              <div>
                <p className="text-sm text-gray-600 dark:text-gray-400">Class</p>
                <p className="text-gray-900 dark:text-white font-medium">{selectedNode.className}</p>
              </div>
              <div>
                <p className="text-sm text-gray-600 dark:text-gray-400">Dependencies</p>
                <p className="text-gray-900 dark:text-white font-medium">{selectedNode.metadata.dependencyCount}</p>
              </div>
              <div>
                <p className="text-sm text-gray-600 dark:text-gray-400">Providers</p>
                <p className="text-gray-900 dark:text-white font-medium">{selectedNode.metadata.providerCount}</p>
              </div>
              <div>
                <p className="text-sm text-gray-600 dark:text-gray-400">Status</p>
                <span className={`px-2 py-1 rounded text-xs font-medium ${getStatusColor(selectedNode)}`}>
                  {getStatusText(selectedNode)}
                </span>
              </div>
              {selectedNode.errorInfo.hasErrors && (
                <div className="bg-red-50 dark:bg-red-900/20 border border-red-200 dark:border-red-800 rounded-lg p-4">
                  <div className="flex items-center gap-2 mb-3">
                    <span className="text-red-500">⚠️</span>
                    <p className="text-sm font-semibold text-red-700 dark:text-red-300">Error Details</p>
                  </div>
                  <p className="text-red-600 dark:text-red-400 text-sm mb-4 font-medium">
                    {selectedNode.errorInfo.errorTypes.join(", ")}
                  </p>
                  
                  <div className="border-t border-red-200 dark:border-red-800 pt-3">
                    <p className="text-xs uppercase tracking-wide text-red-500 dark:text-red-400 font-semibold mb-2">
                      Suggested Fix
                    </p>
                    <div className="bg-red-100 dark:bg-red-900/30 rounded-md p-3 border-l-4 border-red-400">
                      {networkData.errorContext.issueDetails
                        .filter(issue => selectedNode.errorInfo.errorTypes.includes(issue.type))
                        .map((issue, index) => (
                          <p key={index} className="text-red-700 dark:text-red-300 text-sm leading-relaxed mb-2 last:mb-0">
                            {issue.suggestedFix}
                          </p>
                        ))}
                    </div>
                  </div>
                </div>
              )}

              {selectedNode.errorInfo.isPartOfCycle && (                
                <div className="bg-purple-50 dark:bg-purple-900/20 border border-purple-200 dark:border-purple-800 rounded-lg p-4">
                  <div className="flex items-center gap-2 mb-3">
                    <span className="text-purple-500">🔄</span>
                    <p className="text-sm font-semibold text-purple-700 dark:text-purple-300">Circular Dependency</p>
                  </div>
                  
                  <div className="border-t border-purple-200 dark:border-purple-800 pt-3">
                    <p className="text-xs uppercase tracking-wide text-purple-500 dark:text-purple-400 font-semibold mb-2">
                      Suggested Fix
                    </p>
                    <div className="bg-purple-100 dark:bg-purple-900/30 rounded-md p-3 border-l-4 border-purple-400">
                      <p className="text-purple-700 dark:text-purple-300 text-sm leading-relaxed">
                        {networkData.errorContext.issueDetails
                          .filter(issue => issue.type == "CIRCULAR_DEPENDENCY")
                          .map(issue => {
                            // Format the suggested fix with proper line breaks
                            const formattedFix = issue.suggestedFix
                              .replace(/(\d\))/g, '\n$1')
                              .split('\n')
                              .filter(line => line.trim())
                              .map((line, index) => line.trim());
                            
                            return (
                              <div key="circular-fix">
                                {formattedFix.map((line, lineIndex) => (
                                  <div key={lineIndex} className={lineIndex === 0 ? "mb-2" : "ml-0 mb-1"}>
                                    {line}
                                  </div>
                                ))}
                              </div>
                            );
                          })}
                      </p>
                    </div>
                  </div>
                </div>
              )}
            </div>
            <button 
              onClick={() => setSelectedNode(null)}
              className="mt-4 px-3 py-1 bg-gray-200 dark:bg-slate-600 text-gray-800 dark:text-white rounded hover:bg-gray-300 dark:hover:bg-slate-500 text-sm transition-colors"
            >
              Clear Selection
            </button>
          </div>
        )}
      </div>
      
      {/* Enhanced Component Inventory Table */}
      <div className="bg-gradient-to-br from-white to-gray-50 dark:from-slate-800 dark:to-slate-900 border border-gray-200 dark:border-slate-700 rounded-xl shadow-lg overflow-hidden">
        <div className="bg-gradient-to-r from-gray-100 to-gray-50 dark:from-slate-700 dark:to-slate-800 px-6 py-4 border-b border-gray-200 dark:border-slate-600">
          <h4 className="text-xl font-bold text-gray-900 dark:text-white flex items-center gap-2">
            <span className="text-blue-500 dark:text-blue-400">📊</span>
            Component Inventory
          </h4>
          <p className="text-sm text-gray-600 dark:text-gray-400 mt-1">Complete overview of all components and their dependencies</p>
        </div>
        <div className="overflow-x-auto">
          <table className="w-full text-sm">
            <thead className="bg-gray-50 dark:bg-slate-800/50">
              <tr className="border-b border-gray-200 dark:border-slate-600">
                <th className="text-left py-4 px-4 text-gray-700 dark:text-gray-300 font-semibold tracking-wide">COMPONENT</th>
                <th className="text-left py-4 px-4 text-gray-700 dark:text-gray-300 font-semibold tracking-wide">PACKAGE</th>
                <th className="text-center py-4 px-4 text-gray-700 dark:text-gray-300 font-semibold tracking-wide">STATUS</th>
                <th className="text-right py-4 px-4 text-gray-700 dark:text-gray-300 font-semibold tracking-wide">DEPS</th>
                <th className="text-right py-4 px-4 text-gray-700 dark:text-gray-300 font-semibold tracking-wide">PROVIDERS</th>
                <th className="text-right py-4 px-4 text-gray-700 dark:text-gray-300 font-semibold tracking-wide">CONNECTIONS</th>
              </tr>
            </thead>
            <tbody>
<<<<<<< HEAD
              {providerTree.roots.map(node => renderTreeRows(node))}
              {/* {networkData.nodes.map((node) => {
=======
              {networkData.nodes.map((node, index) => {
>>>>>>> b3fdc6a8
                const connectionCount = getConnectionCount(node.id);
                const statusIcon = getStatusIcon(node);
                const statusColor = getStatusColor(node);
                const statusText = getStatusText(node);
                
                return (
                  <tr 
                    key={node.id} 
                    className={`group border-b border-gray-100 dark:border-slate-700/50 hover:bg-gradient-to-r hover:from-blue-50 hover:to-indigo-50 dark:hover:from-slate-700/30 dark:hover:to-slate-600/30 cursor-pointer transition-all duration-200 ${
                      selectedNode?.id === node.id ? 'bg-gradient-to-r from-blue-100 to-indigo-100 dark:from-slate-600/50 dark:to-slate-500/50' : index % 2 === 0 ? 'bg-white dark:bg-slate-800' : 'bg-gray-50/50 dark:bg-slate-800/50'
                    }`}
                    onClick={() => setSelectedNode(node)}
                  >
                    <td className="py-4 px-4">
                      <div className="flex items-center gap-3">
                        <span className="text-lg transition-transform group-hover:scale-110">{statusIcon}</span>
                        <div>
                          <span className="text-gray-900 dark:text-white font-semibold block">{node.label}</span>
                          <span className="text-xs text-gray-500 dark:text-gray-400 block mt-0.5">{node.className}</span>
                        </div>
                      </div>
                    </td>
                    <td className="py-4 px-4">
                      <span className="inline-flex items-center px-2.5 py-1 rounded-full text-xs font-medium bg-gray-100 dark:bg-slate-700 text-gray-700 dark:text-gray-300">
                        {node.packageName}
                      </span>
                    </td>
                    <td className="py-4 px-4 text-center">
                      <span className={`inline-flex items-center gap-1.5 px-3 py-1.5 rounded-full text-xs font-semibold transition-all duration-200 ${statusColor}`}>
                        {statusText}
                      </span>
                    </td>
                    <td className="py-4 px-4 text-right">
                      <span className="inline-flex items-center justify-center w-8 h-8 bg-blue-100 dark:bg-blue-900/30 text-blue-700 dark:text-blue-300 rounded-full text-sm font-bold">
                        {node.metadata.dependencyCount}
                      </span>
                    </td>
                    <td className="py-4 px-4 text-right">
                      <span className="inline-flex items-center justify-center w-8 h-8 bg-emerald-100 dark:bg-emerald-900/30 text-emerald-700 dark:text-emerald-300 rounded-full text-sm font-bold">
                        {node.metadata.providerCount}
                      </span>
                    </td>
                    <td className="py-4 px-4 text-right">
                      <span className="inline-flex items-center justify-center w-8 h-8 bg-purple-100 dark:bg-purple-900/30 text-purple-700 dark:text-purple-300 rounded-full text-sm font-bold">
                        {connectionCount}
                      </span>
                    </td>
                  </tr>
                );
              })} */}
            </tbody>
          </table>
        </div>
      </div>
      
      
    </div>
  );
}<|MERGE_RESOLUTION|>--- conflicted
+++ resolved
@@ -328,12 +328,8 @@
               </tr>
             </thead>
             <tbody>
-<<<<<<< HEAD
               {providerTree.roots.map(node => renderTreeRows(node))}
               {/* {networkData.nodes.map((node) => {
-=======
-              {networkData.nodes.map((node, index) => {
->>>>>>> b3fdc6a8
                 const connectionCount = getConnectionCount(node.id);
                 const statusIcon = getStatusIcon(node);
                 const statusColor = getStatusColor(node);
