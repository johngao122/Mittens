"use client";

/**
 * D3 NETWORK VISUALIZATION COMPONENT
 *
 * Interactive force-directed graph visualization using D3.js featuring:
 * - Draggable nodes with smart positioning (nodes stay where placed)
 * - Dynamic force simulation with multiple force types
 * - Zoom/pan controls and smooth animations
 * - Node clustering by package type
 * - Elastic link behavior during drag operations
 * - Color-coded nodes based on error status
 * - Size-based nodes reflecting dependency count
 */

import React, { useRef, useEffect, useState } from "react";
import * as d3 from "d3";
import { NetworkData, D3Node, D3Link } from "../../../../lib/knit-data-parser";

const FORCE_CONFIG = {
    LINK_DISTANCE: 300,
    LINK_STRENGTH: 0.5,
    REPEL_STRENGTH: -450,
    COLLISION_PADDING: 18,
    CLUSTER_STRENGTH: 0.05,
    SIDE_PANEL_WIDTH_RATIO: 1,
} as const;

const ANIMATION_DURATIONS = {
    ZOOM: 300,
    RESET: 500,
    CENTER: 500,
} as const;

interface D3NetworkProps {
    data: NetworkData;
    width?: number | string;
    height?: number | string;
    onNodeClick?: (node: D3Node | null) => void;
    onLinkClick?: (link: D3Link) => void;
    showZoomControls?: boolean;
    selectedNode?: D3Node | null;
}

interface TooltipData {
    node: D3Node;
    x: number;
    y: number;
}

export default function D3Network({
    data,
    width = 800,
    height = 400,
    onNodeClick,
    onLinkClick,
    showZoomControls = true,
    selectedNode = null,
}: D3NetworkProps) {
    const svgRef = useRef<SVGSVGElement>(null);
    const containerRef = useRef<HTMLDivElement>(null);
    const [tooltip, setTooltip] = useState<TooltipData | null>(null);
    const [mounted, setMounted] = useState(false);
    const [isDarkMode, setIsDarkMode] = useState(false);
    const zoomRef = useRef<d3.ZoomBehavior<SVGSVGElement, unknown> | null>(
        null
    );
    const [containerSize, setContainerSize] = useState<{
        width: number;
        height: number;
    }>({ width: 800, height: 400 });
    const labelsRef = useRef<any>(null);
    const nodesRef = useRef<any>(null);
    const linksRef = useRef<any>(null);
    const hasSelectionRef = useRef<boolean>(false);

    useEffect(() => {
        setMounted(true);

        setIsDarkMode(document.documentElement.classList.contains("dark"));
    }, []);

    useEffect(() => {
        if (!mounted) return;

        const observer = new MutationObserver((mutations) => {
            mutations.forEach((mutation) => {
                if (
                    mutation.type === "attributes" &&
                    mutation.attributeName === "class"
                ) {
                    const newIsDarkMode =
                        document.documentElement.classList.contains("dark");
                    setIsDarkMode(newIsDarkMode);
                }
            });
        });

        observer.observe(document.documentElement, {
            attributes: true,
            attributeFilter: ["class"],
        });

        return () => observer.disconnect();
    }, [mounted]);

    useEffect(() => {
        if (labelsRef.current) {
            labelsRef.current
                .attr("fill", isDarkMode ? "#ffffff" : "#434850ff")
                .style(
                    "text-shadow",
                    isDarkMode
                        ? "2px 2px 4px rgba(0,0,0,0.9)"
                        : "1px 1px 2px rgba(255,255,255,0.8)"
                );
        }
        if (nodesRef.current) {
            nodesRef.current
                .attr("stroke", isDarkMode ? "#ffffff" : "#374151")
                .attr("stroke-width", 2.5);
        }
    }, [isDarkMode]);

    useEffect(() => {
        hasSelectionRef.current = selectedNode !== null;
    }, [selectedNode]);

    useEffect(() => {
        if (!mounted || !containerRef.current) return;
        const el = containerRef.current;
        const ro = new ResizeObserver((entries) => {
            for (const entry of entries) {
                const { width: w, height: h } = entry.contentRect;
                setContainerSize({
                    width: Math.max(1, Math.floor(w)),
                    height: Math.max(1, Math.floor(h)),
                });
            }
        });
        ro.observe(el);
        return () => ro.disconnect();
    }, [mounted]);

    useEffect(() => {
        if (!mounted || !svgRef.current || !data.nodes.length) return;

        const numericWidth =
            typeof width === "number" ? width : containerSize.width || 800;
        const numericHeight =
            typeof height === "number" ? height : containerSize.height || 400;

        const svg = d3.select(svgRef.current);
        svg.selectAll("*").remove();
        svg.attr("width", numericWidth).attr("height", numericHeight);

        const container = svg.append("g").attr("class", "network-container");

        const zoom = d3
            .zoom<SVGSVGElement, unknown>()
            .scaleExtent([0.1, 10])
            .on("zoom", (event) => {
                container.attr("transform", event.transform);
            });

        svg.call(zoom);
        zoomRef.current = zoom;

        svg.on("click", () => {
            onNodeClick?.(null);
        });

        const nodes = data.nodes.map((d) => ({ ...d }));
        const links = data.links.map((d) => ({ ...d }));

        const getNodeColor = (node: D3Node) => {
            if (node.errorInfo.isPartOfCycle) return "#8b5cf6";
            if (node.errorInfo.hasErrors) {
                switch (node.errorInfo.errorSeverity) {
                    case "ERROR":
                        return "#ef4444";
                    case "WARNING":
                        return "#eab308";
                    default:
                        return "#10b981";
                }
            }
            return "#10b981";
        };

        const getNodeDims = (node: D3Node) => {
            const dep = node.metadata.dependencyCount || 0;
            const baseW = 120;
            const baseH = 44;
            const maxW = 260;
            const maxH = 96;
            const scale = Math.log(dep + 1);
            const width = Math.min(baseW + scale * 28, maxW);
            const height = Math.min(baseH + scale * 8, maxH);
            return { width, height };
        };

        const getCollisionRadius = (node: D3Node) => {
            const { width, height } = getNodeDims(node);
            return 0.5 * Math.sqrt(width * width + height * height);
        };

        const clusters: Record<string, { x: number; y: number }> = {};
        const clusterTags = Array.from(
            new Set(nodes.map((n) => n.packageName))
        );
        const clusterRadius = Math.min(numericWidth, numericHeight) / 3;

        clusterTags.forEach((tag, i) => {
            const angle = (2 * Math.PI * i) / clusterTags.length;
            clusters[tag] = {
                x: numericWidth / 2 + clusterRadius * Math.cos(angle),
                y: numericHeight / 2 + clusterRadius * Math.sin(angle),
            };
        });

        function forceCluster(alpha: number) {
            nodes.forEach((node: any) => {
                const cluster = clusters[node.packageName];

                if (!node._manuallyPositioned) {
                    node.vx +=
                        (cluster.x - node.x) *
                        FORCE_CONFIG.CLUSTER_STRENGTH *
                        alpha;
                    node.vy +=
                        (cluster.y - node.y) *
                        FORCE_CONFIG.CLUSTER_STRENGTH *
                        alpha;
                }
            });
        }

        function forceCustomCenter(alpha: number) {
            const centerX = numericWidth / 2;
            const centerY = numericHeight / 2;

            nodes.forEach((node: any) => {
                if (!node._manuallyPositioned) {
                    const dx = centerX - node.x;
                    const dy = centerY - node.y;
                    const centerStrength = 0.02;

                    node.vx += dx * centerStrength * alpha;
                    node.vy += dy * centerStrength * alpha;
                }
            });
        }

        function forceAnchor(alpha: number) {
            nodes.forEach((node: any) => {
<<<<<<< HEAD
                if (
                    node._manuallyPositioned &&
                    node._targetX !== undefined &&
                    node._targetY !== undefined
                ) {
                    const dx = node._targetX - node.x;
                    const dy = node._targetY - node.y;
                    const distance = Math.sqrt(dx * dx + dy * dy);

                    const isRecentlyPositioned =
                        node._positionedAt &&
                        Date.now() - node._positionedAt < 10000;

                    if (isRecentlyPositioned) {
                        const anchorStrength = 0.99;
                        node.vx += dx * anchorStrength;
                        node.vy += dy * anchorStrength;
                    } else {
                        const maxDistance = 50;
                        const strengthMultiplier = Math.max(
                            0,
                            (distance - 5) / maxDistance
                        );
                        const anchorStrength = 0.8 * strengthMultiplier;

=======
                if (node._manuallyPositioned && node._targetX !== undefined && node._targetY !== undefined) {
                    // Skip anchor force if node is currently being dragged
                    if (node.fx !== null || node.fy !== null) return;
                    
                    // Check if any connected node is being dragged - if so, reduce anchor force
                    const connectedLinks = links.filter(link => {
                        const sourceId = typeof link.source === 'string' ? link.source : (link.source as any).id;
                        const targetId = typeof link.target === 'string' ? link.target : (link.target as any).id;
                        return sourceId === node.id || targetId === node.id;
                    });
                    
                    const hasConnectedDraggedNode = connectedLinks.some(link => {
                        const sourceId = typeof link.source === 'string' ? link.source : (link.source as any).id;
                        const targetId = typeof link.target === 'string' ? link.target : (link.target as any).id;
                        const sourceNode = nodes.find(n => n.id === sourceId);
                        const targetNode = nodes.find(n => n.id === targetId);
                        return (sourceNode && sourceNode.fx !== null) || (targetNode && targetNode.fx !== null);
                    });
                    
                    // Calculate distance from target
                    const dx = node._targetX - node.x;
                    const dy = node._targetY - node.y;
                    const distance = Math.sqrt(dx * dx + dy * dy);
                    
                    // Check if this is a recently positioned node (within last 5 seconds)
                    const isRecentlyPositioned = node._positionedAt && (Date.now() - node._positionedAt < 5000);
                    
                    if (isRecentlyPositioned) {
                        // Reduce anchor strength if connected node is being dragged
                        let anchorStrength = hasConnectedDraggedNode ? 0.2 : 0.8;
                        node.vx += dx * anchorStrength;
                        node.vy += dy * anchorStrength;
                    } else {
                        // Weaker anchor force for older positioned nodes
                        const maxDistance = 50;
                        const strengthMultiplier = Math.max(0, Math.min(1, distance / maxDistance));
                        const anchorStrength = 0.3 * strengthMultiplier;
                        
>>>>>>> 326b88db
                        if (distance > 5) {
                            node.vx += dx * anchorStrength * alpha;
                            node.vy += dy * anchorStrength * alpha;
                        }
                    }
                }
            });
        }

        const simulation = d3
            .forceSimulation(nodes)
<<<<<<< HEAD
            .alphaDecay(0.0228)
            .velocityDecay(0.4)
=======
            .alphaDecay(0.02) // Moderate decay to prevent over-activity
            .velocityDecay(0.7) // Higher velocity decay for quicker settling
            .alpha(0.6) // Moderate initial energy
>>>>>>> 326b88db
            .force(
                "link",
                d3
                    .forceLink(links)
                    .id((d: any) => d.id)
                    .distance((d: any) => {
                        const sourceNode =
                            typeof d.source === "object"
                                ? d.source
                                : nodes.find((n) => n.id === d.source);
                        const targetNode =
                            typeof d.target === "object"
                                ? d.target
                                : nodes.find((n) => n.id === d.target);

                        let baseDistance = FORCE_CONFIG.LINK_DISTANCE;

                        const sourceBeingDragged =
                            sourceNode && sourceNode.fx !== null;
                        const targetBeingDragged =
                            targetNode && targetNode.fx !== null;

                        if (sourceBeingDragged || targetBeingDragged) {
<<<<<<< HEAD
                            return baseDistance * 0.2;
                        }

                        const sourceManuallyPositioned =
                            sourceNode && sourceNode._manuallyPositioned;
                        const targetManuallyPositioned =
                            targetNode && targetNode._manuallyPositioned;

                        if (
                            sourceManuallyPositioned ||
                            targetManuallyPositioned
                        ) {
                            return baseDistance * 0.7;
=======
                            // Smoother elastic behavior with gradual distance reduction
                            return baseDistance * 0.3; // Increased from 0.2 for smoother following
                        }
                        
                        // If either node is manually positioned, slightly flexible
                        const sourceManuallyPositioned = sourceNode && sourceNode._manuallyPositioned;
                        const targetManuallyPositioned = targetNode && targetNode._manuallyPositioned;
                        
                        if (sourceManuallyPositioned || targetManuallyPositioned) {
                            return baseDistance * 0.8; // Increased from 0.7 for smoother connections
>>>>>>> 326b88db
                        }

                        return baseDistance;
                    })
                    .strength((d: any) => {
                        const sourceNode =
                            typeof d.source === "object"
                                ? d.source
                                : nodes.find((n) => n.id === d.source);
                        const targetNode =
                            typeof d.target === "object"
                                ? d.target
                                : nodes.find((n) => n.id === d.target);

                        let baseStrength = FORCE_CONFIG.LINK_STRENGTH;

                        const sourceBeingDragged =
                            sourceNode && sourceNode.fx !== null;
                        const targetBeingDragged =
                            targetNode && targetNode.fx !== null;

                        if (sourceBeingDragged || targetBeingDragged) {
<<<<<<< HEAD
                            return baseStrength * 0.8;
                        }

                        const sourceClickLocked =
                            sourceNode && (sourceNode as any)._clickLocked;
                        const targetClickLocked =
                            targetNode && (targetNode as any)._clickLocked;

                        if (sourceClickLocked || targetClickLocked) {
                            return 0;
                        }

                        const sourceDragPositioned =
                            sourceNode && (sourceNode as any)._dragPositioned;
                        const targetDragPositioned =
                            targetNode && (targetNode as any)._dragPositioned;

                        if (sourceDragPositioned || targetDragPositioned) {
                            return baseStrength * 0.8;
                        }

                        const sourceManuallyPositioned =
                            sourceNode && sourceNode._manuallyPositioned;
                        const targetManuallyPositioned =
                            targetNode && targetNode._manuallyPositioned;

                        if (
                            sourceManuallyPositioned &&
                            targetManuallyPositioned
                        ) {
                            return baseStrength * 0.4;
                        }

                        if (
                            sourceManuallyPositioned ||
                            targetManuallyPositioned
                        ) {
                            return baseStrength * 0.7;
=======
                            // OVERRIDE all other positioning states when actively dragging
                            // This ensures positioned nodes can still be pulled by dragged nodes
                            return baseStrength * 1.8; // Very high strength to pull positioned nodes
                        }
                        
                        // Only disable link forces for click-locked nodes that are NOT being dragged
                        const sourceClickLocked = sourceNode && (sourceNode as any)._clickLocked && !sourceBeingDragged;
                        const targetClickLocked = targetNode && (targetNode as any)._clickLocked && !targetBeingDragged;
                        
                        if (sourceClickLocked || targetClickLocked) {
                            return baseStrength * 0.2; // Slightly higher for smoother connections
                        }
                        
                        // Reduce anchor influence for manually positioned nodes to allow easier dragging
                        const sourceManuallyPositioned = sourceNode && sourceNode._manuallyPositioned;
                        const targetManuallyPositioned = targetNode && targetNode._manuallyPositioned;
                        
                        // Check if this is a recently positioned node (within last 5 seconds)
                        const sourceRecentlyPositioned = sourceNode && sourceNode._positionedAt && (Date.now() - sourceNode._positionedAt < 5000);
                        const targetRecentlyPositioned = targetNode && targetNode._positionedAt && (Date.now() - targetNode._positionedAt < 5000);
                        
                        // If either node was recently positioned, use very weak link force to prevent slingback
                        if (sourceRecentlyPositioned || targetRecentlyPositioned) {
                            return baseStrength * 0.05; // Very weak to prevent pulling back to dependencies
                        }
                        
                        if (sourceManuallyPositioned && targetManuallyPositioned) {
                            return baseStrength * 0.1; // Very weak between positioned nodes
                        }
                        
                        if (sourceManuallyPositioned || targetManuallyPositioned) {
                            return baseStrength * 0.2; // Weak for mixed connections to prevent pulling
>>>>>>> 326b88db
                        }

                        return baseStrength;
                    })
            )
            .force(
                "charge",
                d3
                    .forceManyBody()
                    .strength(FORCE_CONFIG.REPEL_STRENGTH)
                    .distanceMin(40)
                    .distanceMax(Math.max(numericWidth, numericHeight))
            )
            .force("center", forceCustomCenter as any)
            .force(
                "collision",
                d3
                    .forceCollide()
                    .radius(
                        (d) =>
                            getCollisionRadius(d as D3Node) +
                            FORCE_CONFIG.COLLISION_PADDING
                    )
            )
            .force("cluster", forceCluster as any)
            .force("anchor", forceAnchor as any);

        const link = container
            .selectAll(".link")
            .data(links)
            .enter()
            .append("line")
            .attr("class", "link")
            .attr("stroke", (d: any) =>
                d.errorInfo.hasErrors ? "#ef4444" : "#64748b"
            )
            .attr("stroke-width", 3)
            .attr("stroke-opacity", 0.8)
            .attr("stroke-dasharray", (d: any) =>
                d.errorInfo.hasErrors ? "5,5" : "0"
            );

        linksRef.current = link;

        const node = container
            .selectAll(".node")
            .data(nodes)
            .enter()
            .append("rect")
            .attr("class", "node")
            .attr("width", (d: any) => getNodeDims(d as D3Node).width)
            .attr("height", (d: any) => getNodeDims(d as D3Node).height)
            .attr("x", (d: any) => -getNodeDims(d as D3Node).width / 2)
            .attr("y", (d: any) => -getNodeDims(d as D3Node).height / 2)
            .attr("rx", (d: any) =>
                Math.min(10, getNodeDims(d as D3Node).height / 2)
            )
            .attr("ry", (d: any) =>
                Math.min(10, getNodeDims(d as D3Node).height / 2)
            )
            .attr("fill", (d: any) => getNodeColor(d as D3Node))
            .attr("stroke", isDarkMode ? "#ffffff" : "#374151")
            .attr("stroke-width", 2.5)
            .style("cursor", "pointer")
            .call(
                d3
                    .drag<SVGRectElement, D3Node>()
                    .on("start", (event, d) => {
<<<<<<< HEAD
                        delete (d as any)._clickLocked;

=======
                        // Clear all positioning flags to ensure free movement
                        delete (d as any)._clickLocked;
>>>>>>> 326b88db
                        delete (d as any)._manuallyPositioned;
                        delete (d as any)._targetX;
                        delete (d as any)._targetY;
                        delete (d as any)._dragPositioned;
<<<<<<< HEAD

                        if (!event.active)
                            simulation.alphaTarget(0.5).restart();

=======
                        delete (d as any)._positionedAt;
                        
                        // Higher simulation activity for smooth dragging
                        if (!event.active) simulation.alphaTarget(0.6).restart();
                        
                        // Fix only the dragged node position during drag
>>>>>>> 326b88db
                        d.fx = d.x;
                        d.fy = d.y;
                    })
                    .on("drag", (event, d) => {
                        d.fx = event.x;
                        d.fy = event.y;
<<<<<<< HEAD

                        simulation.alphaTarget(0.5);
                    })
                    .on("end", (event, d) => {
=======
                        
                        // Maintain moderate simulation activity for smooth following
                        simulation.alphaTarget(0.6);
                    })
                    .on("end", (event, d) => {
                        // Mark as manually positioned with strong anchoring
>>>>>>> 326b88db
                        (d as any)._manuallyPositioned = true;
                        (d as any)._targetX = event.x;
                        (d as any)._targetY = event.y;
                        (d as any)._dragPositioned = true;
                        (d as any)._positionedAt = Date.now();
<<<<<<< HEAD

=======
                        
                        // Set final position firmly
>>>>>>> 326b88db
                        d.x = event.x;
                        d.y = event.y;
                        d.fx = null;
                        d.fy = null;
<<<<<<< HEAD

                        simulation.alphaTarget(0.02);
=======
                        
                        // Use higher simulation activity initially to establish position against link forces
                        simulation.alphaTarget(0.3);
                        
                        // Quick cooldown after establishing position
                        setTimeout(() => {
                            simulation.alphaTarget(0.02);
                        }, 300);
>>>>>>> 326b88db
                    })
            );

        const labels = container
            .selectAll(".label")
            .data(nodes)
            .enter()
            .append("text")
            .attr("class", "label")
            .attr("text-anchor", "middle")
            .attr("dominant-baseline", "middle")
            .attr("fill", isDarkMode ? "#ffffff" : "#1f2937")
            .attr("font-size", "15px")
            .attr(
                "font-family",
                "Inter, ui-sans-serif, system-ui, -apple-system, 'Segoe UI', Roboto, 'Helvetica Neue', Arial, 'Noto Sans'"
            )
            .attr("font-weight", "bold")
            .attr("pointer-events", "none")
            .style(
                "text-shadow",
                isDarkMode
                    ? "2px 2px 4px rgba(0,0,0,0.9)"
                    : "1px 1px 2px rgba(255,255,255,0.8)"
            )
            .text((d: any) => d.label)
            .each(function (d: any) {
                const el = this as SVGTextElement;
                (d as any)._origLabel = d.label;
                const dims = getNodeDims(d as D3Node);
                const maxWidth = Math.max(24, dims.width - 16);
                const baseSize = 15;

                const measure = () => el.getComputedTextLength();

                el.setAttribute("font-size", `${baseSize}px`);
                let width = measure();
                if (width > 0) {
                    const scale = Math.min(1, maxWidth / width);
                    const size = Math.max(12, Math.floor(baseSize * scale));
                    el.setAttribute("font-size", `${size}px`);
                }

                width = measure();
                if (width > maxWidth) {
                    const text = (d as any)._origLabel as string;
                    const ratio = maxWidth / width;
                    const keep = Math.max(
                        3,
                        Math.floor(text.length * ratio) - 1
                    );
                    const truncated =
                        text.length > keep ? `${text.slice(0, keep)}…` : text;
                    el.textContent = truncated;

                    const current = parseInt(
                        el.getAttribute("font-size") || "15",
                        10
                    );
                    el.setAttribute("font-size", `${Math.max(12, current)}px`);
                }
            });

        labelsRef.current = labels;
        nodesRef.current = node;

        node.on("click", (event: any, d: any) => {
            event.stopPropagation();
            const nodeData = d as D3Node;

            nodeData.fx = nodeData.x;
            nodeData.fy = nodeData.y;

            (nodeData as any)._manuallyPositioned = true;
            (nodeData as any)._targetX = nodeData.x;
            (nodeData as any)._targetY = nodeData.y;
            (nodeData as any)._clickLocked = true;

            if (!hasSelectionRef.current) {
                hasSelectionRef.current = true;
            }

            onNodeClick?.(nodeData);
        })
            .on("mouseenter", (event: any, d: any) => {
                const [x, y] = d3.pointer(event, svgRef.current);
                setTooltip({
                    node: d as D3Node,
                    x,
                    y,
                });
            })
            .on("mouseleave", () => {
                setTooltip(null);
            });

        simulation.on("tick", () => {
            link.attr("x1", (d: any) => d.source.x)
                .attr("y1", (d: any) => d.source.y)
                .attr("x2", (d: any) => d.target.x)
                .attr("y2", (d: any) => d.target.y)
                .attr("stroke-width", (d: any) => {
                    const dx = d.target.x - d.source.x;
                    const dy = d.target.y - d.source.y;
                    const distance = Math.sqrt(dx * dx + dy * dy);

                    const normalDistance = FORCE_CONFIG.LINK_DISTANCE;
                    const stretchFactor = Math.max(
                        1,
                        distance / normalDistance
                    );
                    const baseWidth = 3;
                    const maxWidth = 6;

                    return Math.min(baseWidth * stretchFactor, maxWidth);
                })
                .attr("stroke-opacity", (d: any) => {
                    const dx = d.target.x - d.source.x;
                    const dy = d.target.y - d.source.y;
                    const distance = Math.sqrt(dx * dx + dy * dy);

                    const normalDistance = FORCE_CONFIG.LINK_DISTANCE;
                    const stretchFactor = distance / normalDistance;
                    const baseOpacity = 0.6;
                    const maxOpacity = 0.9;

                    return Math.min(
                        baseOpacity + (stretchFactor - 1) * 0.3,
                        maxOpacity
                    );
                });

            node.attr("x", (d: any) => d.x - getNodeDims(d as D3Node).width / 2)
                .attr(
                    "y",
                    (d: any) => d.y - getNodeDims(d as D3Node).height / 2
                )
                .attr("width", (d: any) => getNodeDims(d as D3Node).width)
                .attr("height", (d: any) => getNodeDims(d as D3Node).height);

            labels.attr("x", (d: any) => d.x).attr("y", (d: any) => d.y);
        });

        return () => {
            simulation.stop();
        };
    }, [mounted, data, width, height]);

    useEffect(() => {
        if (!mounted) return;
        const nodesSel = nodesRef.current;
        const labelsSel = labelsRef.current;
        const linksSel = linksRef.current;
        if (!nodesSel || !labelsSel) return;

        if (!selectedNode) {
            nodesSel.attr("opacity", 1).attr("stroke-width", 2.5);
            labelsSel.attr("opacity", 1).attr("font-size", "15px");
            if (linksSel) {
                linksSel.attr("stroke-opacity", 0.8).attr("stroke-width", 3);
            }
            return;
        }

        nodesSel
            .attr("opacity", (d: any) => (d.id === selectedNode.id ? 1 : 0.25))
            .attr("stroke-width", (d: any) =>
                d.id === selectedNode.id ? 4 : 2
            );
        labelsSel
            .attr("opacity", (d: any) => (d.id === selectedNode.id ? 1 : 0.35))
            .attr("font-size", (d: any) =>
                d.id === selectedNode.id ? "18px" : "15px"
            );

        if (linksSel) {
            linksSel
                .attr("stroke-opacity", (d: any) => {
                    const srcId =
                        typeof d.source === "object" ? d.source.id : d.source;
                    const tgtId =
                        typeof d.target === "object" ? d.target.id : d.target;
                    return srcId === selectedNode.id ||
                        tgtId === selectedNode.id
                        ? 0.9
                        : 0.1;
                })
                .attr("stroke-width", (d: any) => {
                    const srcId =
                        typeof d.source === "object" ? d.source.id : d.source;
                    const tgtId =
                        typeof d.target === "object" ? d.target.id : d.target;
                    return srcId === selectedNode.id ||
                        tgtId === selectedNode.id
                        ? 5
                        : 2;
                });
        }
    }, [mounted, selectedNode]);

    useEffect(() => {
        if (!mounted || !svgRef.current) return;

        const numericWidth =
            typeof width === "number" ? width : containerSize.width || 800;
        const numericHeight =
            typeof height === "number" ? height : containerSize.height || 400;

        d3.select(svgRef.current)
            .attr("width", numericWidth)
            .attr("height", numericHeight);
    }, [mounted, containerSize.width, containerSize.height, width, height]);

    const handleZoomIn = () => {
        if (svgRef.current && zoomRef.current) {
            d3.select(svgRef.current)
                .transition()
                .duration(ANIMATION_DURATIONS.ZOOM)
                .call(zoomRef.current.scaleBy, 1.5);
        }
    };

    const handleZoomOut = () => {
        if (svgRef.current && zoomRef.current) {
            d3.select(svgRef.current)
                .transition()
                .duration(ANIMATION_DURATIONS.ZOOM)
                .call(zoomRef.current.scaleBy, 1 / 1.5);
        }
    };

    const handleResetZoom = () => {
        if (svgRef.current && zoomRef.current) {
            d3.select(svgRef.current)
                .transition()
                .duration(ANIMATION_DURATIONS.RESET)
                .call(zoomRef.current.transform, d3.zoomIdentity);
        }
    };

    const centerOnNode = (node: D3Node) => {
        if (
            svgRef.current &&
            zoomRef.current &&
            node.x !== undefined &&
            node.y !== undefined
        ) {
            const numericWidth =
                typeof width === "number" ? width : containerSize.width || 800;
            const numericHeight =
                typeof height === "number"
                    ? height
                    : containerSize.height || 400;

            const currentTransform = d3.zoomTransform(svgRef.current);
            const currentScale = currentTransform.k;

            const effectiveWidth =
                numericWidth * FORCE_CONFIG.SIDE_PANEL_WIDTH_RATIO;
            const x = effectiveWidth / 2 - node.x * currentScale;
            const y = numericHeight / 2 - node.y * currentScale;

            d3.select(svgRef.current)
                .transition()
                .duration(ANIMATION_DURATIONS.CENTER)
                .call(
                    zoomRef.current.transform,
                    d3.zoomIdentity.translate(x, y).scale(currentScale)
                );
        }
    };

    return (
        <div ref={containerRef} className="relative w-full h-full">
            {showZoomControls && (
                <div className="absolute top-4 right-4 z-10 flex flex-col gap-2">
                    <button
                        onClick={handleZoomIn}
                        className="px-3 py-1 bg-gray-200 dark:bg-slate-700 text-gray-800 dark:text-white rounded hover:bg-gray-300 dark:hover:bg-slate-600 text-sm transition-colors shadow-md"
                        aria-label="Zoom in"
                    >
                        +
                    </button>
                    <button
                        onClick={handleZoomOut}
                        className="px-3 py-1 bg-gray-200 dark:bg-slate-700 text-gray-800 dark:text-white rounded hover:bg-gray-300 dark:hover:bg-slate-600 text-sm transition-colors shadow-md"
                        aria-label="Zoom out"
                    >
                        -
                    </button>
                    <button
                        onClick={handleResetZoom}
                        className="px-2 py-1 bg-gray-200 dark:bg-slate-700 text-gray-800 dark:text-white rounded hover:bg-gray-300 dark:hover:bg-slate-600 text-xs transition-colors shadow-md"
                        aria-label="Reset zoom"
                    >
                        Reset
                    </button>

                    {/* Status Legend - positioned below reset button */}
                    <div className="mt-4 p-3 bg-white dark:bg-slate-800 rounded-lg border border-slate-200 dark:border-slate-600 shadow-lg">
                        <div className="text-xs font-medium text-slate-700 dark:text-slate-300 mb-2">
                            Status Legend
                        </div>
                        <div className="space-y-1">
                            <div className="flex items-center gap-2">
                                <div className="w-2 h-2 rounded-full bg-green-500"></div>
                                <span className="text-xs text-slate-600 dark:text-slate-400">
                                    Healthy
                                </span>
                            </div>
                            <div className="flex items-center gap-2">
                                <div className="w-2 h-2 rounded-full bg-red-500"></div>
                                <span className="text-xs text-slate-600 dark:text-slate-400">
                                    Error
                                </span>
                            </div>
                            <div className="flex items-center gap-2">
                                <div className="w-2 h-2 rounded-full bg-yellow-500"></div>
                                <span className="text-xs text-slate-600 dark:text-slate-400">
                                    Warning
                                </span>
                            </div>
                            <div className="flex items-center gap-2">
                                <div className="w-2 h-2 rounded-full bg-purple-500"></div>
                                <span className="text-xs text-slate-600 dark:text-slate-400">
                                    Cycle
                                </span>
                            </div>
                        </div>
                    </div>
                </div>
            )}
            <svg
                ref={svgRef}
                className="border border-gray-200 dark:border-slate-700 rounded-lg bg-gray-50 dark:bg-slate-800 w-full h-full"
            />

            {tooltip && (
                <div
                    className="absolute bg-gray-900 dark:bg-black bg-opacity-95 text-white p-3 rounded-lg shadow-lg pointer-events-none z-10 max-w-xs border border-gray-700"
                    style={{
                        left: tooltip.x + 10,
                        top: tooltip.y - 10,
                        transform:
                            tooltip.x > containerSize.width - 200
                                ? "translateX(-100%)"
                                : "none",
                    }}
                >
                    <div className="font-bold text-sm mb-1">
                        📦 {tooltip.node.label}
                    </div>
                    <div className="text-xs text-gray-300 mb-1">
                        {tooltip.node.packageName}
                    </div>
                    <div className="text-xs text-gray-300 mb-1">
                        Class: {tooltip.node.className}
                    </div>
                    <div className="text-xs mb-2">
                        Dependencies: {tooltip.node.metadata.dependencyCount} |
                        Providers: {tooltip.node.metadata.providerCount}
                    </div>
                    {tooltip.node.errorInfo.hasErrors && (
                        <div className="text-xs">
                            <span className="text-red-400">
                                {tooltip.node.errorInfo.errorSeverity}:{" "}
                                {tooltip.node.errorInfo.errorTypes.join(", ")}
                            </span>
                        </div>
                    )}
                    {tooltip.node.errorInfo.isPartOfCycle && (
                        <div className="text-xs text-purple-400">
                            ⚠️ Part of dependency cycle
                        </div>
                    )}
                </div>
            )}
        </div>
    );
}<|MERGE_RESOLUTION|>--- conflicted
+++ resolved
@@ -254,7 +254,6 @@
 
         function forceAnchor(alpha: number) {
             nodes.forEach((node: any) => {
-<<<<<<< HEAD
                 if (
                     node._manuallyPositioned &&
                     node._targetX !== undefined &&
@@ -280,46 +279,7 @@
                         );
                         const anchorStrength = 0.8 * strengthMultiplier;
 
-=======
-                if (node._manuallyPositioned && node._targetX !== undefined && node._targetY !== undefined) {
-                    // Skip anchor force if node is currently being dragged
-                    if (node.fx !== null || node.fy !== null) return;
-                    
-                    // Check if any connected node is being dragged - if so, reduce anchor force
-                    const connectedLinks = links.filter(link => {
-                        const sourceId = typeof link.source === 'string' ? link.source : (link.source as any).id;
-                        const targetId = typeof link.target === 'string' ? link.target : (link.target as any).id;
-                        return sourceId === node.id || targetId === node.id;
-                    });
-                    
-                    const hasConnectedDraggedNode = connectedLinks.some(link => {
-                        const sourceId = typeof link.source === 'string' ? link.source : (link.source as any).id;
-                        const targetId = typeof link.target === 'string' ? link.target : (link.target as any).id;
-                        const sourceNode = nodes.find(n => n.id === sourceId);
-                        const targetNode = nodes.find(n => n.id === targetId);
-                        return (sourceNode && sourceNode.fx !== null) || (targetNode && targetNode.fx !== null);
-                    });
-                    
-                    // Calculate distance from target
-                    const dx = node._targetX - node.x;
-                    const dy = node._targetY - node.y;
-                    const distance = Math.sqrt(dx * dx + dy * dy);
-                    
-                    // Check if this is a recently positioned node (within last 5 seconds)
-                    const isRecentlyPositioned = node._positionedAt && (Date.now() - node._positionedAt < 5000);
-                    
-                    if (isRecentlyPositioned) {
-                        // Reduce anchor strength if connected node is being dragged
-                        let anchorStrength = hasConnectedDraggedNode ? 0.2 : 0.8;
-                        node.vx += dx * anchorStrength;
-                        node.vy += dy * anchorStrength;
-                    } else {
-                        // Weaker anchor force for older positioned nodes
-                        const maxDistance = 50;
-                        const strengthMultiplier = Math.max(0, Math.min(1, distance / maxDistance));
-                        const anchorStrength = 0.3 * strengthMultiplier;
-                        
->>>>>>> 326b88db
+
                         if (distance > 5) {
                             node.vx += dx * anchorStrength * alpha;
                             node.vy += dy * anchorStrength * alpha;
@@ -331,14 +291,8 @@
 
         const simulation = d3
             .forceSimulation(nodes)
-<<<<<<< HEAD
             .alphaDecay(0.0228)
             .velocityDecay(0.4)
-=======
-            .alphaDecay(0.02) // Moderate decay to prevent over-activity
-            .velocityDecay(0.7) // Higher velocity decay for quicker settling
-            .alpha(0.6) // Moderate initial energy
->>>>>>> 326b88db
             .force(
                 "link",
                 d3
@@ -362,7 +316,6 @@
                             targetNode && targetNode.fx !== null;
 
                         if (sourceBeingDragged || targetBeingDragged) {
-<<<<<<< HEAD
                             return baseDistance * 0.2;
                         }
 
@@ -376,18 +329,6 @@
                             targetManuallyPositioned
                         ) {
                             return baseDistance * 0.7;
-=======
-                            // Smoother elastic behavior with gradual distance reduction
-                            return baseDistance * 0.3; // Increased from 0.2 for smoother following
-                        }
-                        
-                        // If either node is manually positioned, slightly flexible
-                        const sourceManuallyPositioned = sourceNode && sourceNode._manuallyPositioned;
-                        const targetManuallyPositioned = targetNode && targetNode._manuallyPositioned;
-                        
-                        if (sourceManuallyPositioned || targetManuallyPositioned) {
-                            return baseDistance * 0.8; // Increased from 0.7 for smoother connections
->>>>>>> 326b88db
                         }
 
                         return baseDistance;
@@ -410,7 +351,6 @@
                             targetNode && targetNode.fx !== null;
 
                         if (sourceBeingDragged || targetBeingDragged) {
-<<<<<<< HEAD
                             return baseStrength * 0.8;
                         }
 
@@ -449,40 +389,7 @@
                             targetManuallyPositioned
                         ) {
                             return baseStrength * 0.7;
-=======
-                            // OVERRIDE all other positioning states when actively dragging
-                            // This ensures positioned nodes can still be pulled by dragged nodes
-                            return baseStrength * 1.8; // Very high strength to pull positioned nodes
-                        }
-                        
-                        // Only disable link forces for click-locked nodes that are NOT being dragged
-                        const sourceClickLocked = sourceNode && (sourceNode as any)._clickLocked && !sourceBeingDragged;
-                        const targetClickLocked = targetNode && (targetNode as any)._clickLocked && !targetBeingDragged;
-                        
-                        if (sourceClickLocked || targetClickLocked) {
-                            return baseStrength * 0.2; // Slightly higher for smoother connections
-                        }
-                        
-                        // Reduce anchor influence for manually positioned nodes to allow easier dragging
-                        const sourceManuallyPositioned = sourceNode && sourceNode._manuallyPositioned;
-                        const targetManuallyPositioned = targetNode && targetNode._manuallyPositioned;
-                        
-                        // Check if this is a recently positioned node (within last 5 seconds)
-                        const sourceRecentlyPositioned = sourceNode && sourceNode._positionedAt && (Date.now() - sourceNode._positionedAt < 5000);
-                        const targetRecentlyPositioned = targetNode && targetNode._positionedAt && (Date.now() - targetNode._positionedAt < 5000);
-                        
-                        // If either node was recently positioned, use very weak link force to prevent slingback
-                        if (sourceRecentlyPositioned || targetRecentlyPositioned) {
-                            return baseStrength * 0.05; // Very weak to prevent pulling back to dependencies
-                        }
-                        
-                        if (sourceManuallyPositioned && targetManuallyPositioned) {
-                            return baseStrength * 0.1; // Very weak between positioned nodes
-                        }
-                        
-                        if (sourceManuallyPositioned || targetManuallyPositioned) {
-                            return baseStrength * 0.2; // Weak for mixed connections to prevent pulling
->>>>>>> 326b88db
+
                         }
 
                         return baseStrength;
@@ -551,77 +458,46 @@
                 d3
                     .drag<SVGRectElement, D3Node>()
                     .on("start", (event, d) => {
-<<<<<<< HEAD
+
                         delete (d as any)._clickLocked;
 
-=======
-                        // Clear all positioning flags to ensure free movement
-                        delete (d as any)._clickLocked;
->>>>>>> 326b88db
+
                         delete (d as any)._manuallyPositioned;
                         delete (d as any)._targetX;
                         delete (d as any)._targetY;
                         delete (d as any)._dragPositioned;
-<<<<<<< HEAD
+
 
                         if (!event.active)
                             simulation.alphaTarget(0.5).restart();
 
-=======
-                        delete (d as any)._positionedAt;
-                        
-                        // Higher simulation activity for smooth dragging
-                        if (!event.active) simulation.alphaTarget(0.6).restart();
-                        
-                        // Fix only the dragged node position during drag
->>>>>>> 326b88db
+
                         d.fx = d.x;
                         d.fy = d.y;
                     })
                     .on("drag", (event, d) => {
                         d.fx = event.x;
                         d.fy = event.y;
-<<<<<<< HEAD
+
 
                         simulation.alphaTarget(0.5);
                     })
                     .on("end", (event, d) => {
-=======
-                        
-                        // Maintain moderate simulation activity for smooth following
-                        simulation.alphaTarget(0.6);
-                    })
-                    .on("end", (event, d) => {
-                        // Mark as manually positioned with strong anchoring
->>>>>>> 326b88db
+
                         (d as any)._manuallyPositioned = true;
                         (d as any)._targetX = event.x;
                         (d as any)._targetY = event.y;
                         (d as any)._dragPositioned = true;
                         (d as any)._positionedAt = Date.now();
-<<<<<<< HEAD
-
-=======
-                        
-                        // Set final position firmly
->>>>>>> 326b88db
+
+
                         d.x = event.x;
                         d.y = event.y;
                         d.fx = null;
                         d.fy = null;
-<<<<<<< HEAD
 
                         simulation.alphaTarget(0.02);
-=======
-                        
-                        // Use higher simulation activity initially to establish position against link forces
-                        simulation.alphaTarget(0.3);
-                        
-                        // Quick cooldown after establishing position
-                        setTimeout(() => {
-                            simulation.alphaTarget(0.02);
-                        }, 300);
->>>>>>> 326b88db
+
                     })
             );
 
