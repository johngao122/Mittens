--- conflicted
+++ resolved
@@ -35,7 +35,7 @@
     );
     const [containerSize, setContainerSize] = useState<{ width: number; height: number }>({ width: 0, height: 0 });
 
-    // Track container size so we can fill 100% of the parent
+     // Track container size so we can fill 100% of the parent
     useEffect(() => {
         if (!containerRef.current) return;
         const el = containerRef.current;
@@ -107,14 +107,14 @@
 
         const clusters: Record<string, { x: number; y: number }> = {};
         const clusterTags = Array.from(new Set(nodes.map(n => n.packageName)));
-        const clusterRadius = Math.min(width, height) / 3;
+        const clusterRadius = Math.min(numericWidth, numericHeight) / 3;
 
         // Assign cluster centers in a circle
         clusterTags.forEach((tag, i) => {
             const angle = (2 * Math.PI * i) / clusterTags.length;
             clusters[tag] = {
-                x: width / 2 + clusterRadius * Math.cos(angle),
-                y: height / 2 + clusterRadius * Math.sin(angle),
+                x: numericWidth / 2 + clusterRadius * Math.cos(angle),
+                y: numericHeight / 2 + clusterRadius * Math.sin(angle),
             };
         });
 
@@ -138,13 +138,8 @@
                     .distance(170)
                     .strength(0.5)
             )
-<<<<<<< HEAD
             .force("charge", d3.forceManyBody().strength(-100))
-            .force("center", d3.forceCenter(width / 2, height / 2))
-=======
-            .force("charge", d3.forceManyBody().strength(-300))
             .force("center", d3.forceCenter(numericWidth / 2, numericHeight / 2))
->>>>>>> 4e046ca5
             .force(
                 "collision",
                 d3.forceCollide().radius((d) => getNodeSize(d as D3Node) + 5)
@@ -209,7 +204,7 @@
             .attr("text-anchor", "middle")
             .attr("dominant-baseline", "middle")
             .attr("fill", "#ffffff")
-            .attr("font-size", "16px")
+            .attr("font-size", "12px")
             .attr("font-weight", "bold")
             .attr("pointer-events", "none")
             .style("text-shadow", "2px 2px 4px rgba(0,0,0,0.9)")
@@ -248,11 +243,7 @@
         return () => {
             simulation.stop();
         };
-<<<<<<< HEAD
-    }, [data, width, height]);
-=======
-    }, [data, width, height, onNodeClick, containerSize.width, containerSize.height]);
->>>>>>> 4e046ca5
+    }, [data, width, height, containerSize.width, containerSize.height]);
 
     // Zoom control functions
     const handleZoomIn = () => {
@@ -321,7 +312,7 @@
                         left: tooltip.x + 10,
                         top: tooltip.y - 10,
                         transform:
-                            tooltip.x > width - 200
+                            tooltip.x > containerSize.width - 200
                                 ? "translateX(-100%)"
                                 : "none",
                     }}
